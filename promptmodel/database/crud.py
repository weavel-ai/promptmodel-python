--- conflicted
+++ resolved
@@ -253,7 +253,6 @@
 
 def update_local_usage_llm_module_by_name(llm_module_name: str, local_usage: bool):
     """Update the name of the given LLM module."""
-<<<<<<< HEAD
     return LLMModule.update(
         local_usage=local_usage
     ).where(
@@ -273,24 +272,6 @@
 async def update_deployed_cache(
     project_status: dict
 ):
-=======
-    return (
-        LLMModule.update(local_usage=local_usage)
-        .where(LLMModule.name == llm_module_name)
-        .execute()
-    )
-
-
-def hide_llm_module_not_in_code(local_llm_module_list: list):
-    return (
-        LLMModule.update(local_usage=False)
-        .where(LLMModule.name.not_in(local_llm_module_list))
-        .execute()
-    )
-
-
-async def update_deployed_cache(project_status: dict):
->>>>>>> e4471d74
     """Update Deployed Prompts Cache"""
     # TODO: 효율적으로 수정
     # 현재는 delete all & insert all
@@ -315,7 +296,7 @@
         SampleInputs.delete().execute()
         SampleInputs.insert_many(samples).execute()
     return
-
+  
 def find_ancestor_version(
     llm_module_version_uuid: str
 ):
@@ -361,4 +342,4 @@
                     temp = new_temp
         
         target['from_uuid'] = ancestor['uuid'] if ancestor is not None else None
-        return target+        return target
