import json
from typing import Dict, List, Optional, Tuple
from uuid import uuid4, UUID
from promptmodel.database.models import (
    LLMModule,
    LLMModuleVersion,
    Prompt,
    RunLog,
    SampleInputs,
    DeployedLLMModule,
    DeployedLLMModuleVersion,
    DeployedPrompt,
)
from peewee import Model
from playhouse.shortcuts import model_to_dict
from promptmodel.utils.enums import LLMModuleVersionStatus
from promptmodel.utils.random_utils import select_version
from promptmodel.database.config import db


# Insert
def create_llm_module(name: str, project_uuid: str):
    """Create a new LLM module with the given name."""
    return LLMModule.create(uuid=uuid4(), name=name, project_uuid=project_uuid)


def create_llm_modules(llm_module_list: list):
    """Create LLM modules with List of Dict"""
    with db.atomic():
        LLMModule.insert_many(llm_module_list).execute()
    return


def create_llm_module_version(
    llm_module_uuid: str, from_uuid: Optional[str], status: str, model: str
):
    """Create a new LLM module version with the given parameters."""
    return LLMModuleVersion.create(
        uuid=uuid4(),
        from_uuid=from_uuid,
        llm_module_uuid=llm_module_uuid,
        status=status,
        model=model,
    )


def create_llm_module_versions(llm_module_version_list: list):
    """Create LLM module versions with List of Dict"""
    with db.atomic():
        LLMModuleVersion.insert_many(llm_module_version_list).execute()
    return


def create_prompt(
    version_uuid: str,
    role: str,
    step: int,
    content: str,
):
    """Create a new prompt with the given parameters."""
    return Prompt.create(
        version_uuid=version_uuid,
        role=role,
        step=step,
        content=content,
    )


def create_prompts(prompt_list: list):
    """Create prompts with List of Dict"""
    with db.atomic():
        Prompt.insert_many(prompt_list).execute()
    return


def create_run_log(
    llm_module_version_uuid: str,
    inputs: str,
    raw_output: str,
    parsed_outputs: str,
    is_deployment: bool = False,
):
    """Create a new run log with the given parameters."""
    return RunLog.create(
        version_uuid=llm_module_version_uuid,
        inputs=inputs,
        raw_output=raw_output,
        parsed_outputs=parsed_outputs,
        is_deployment=is_deployment,
    )


def create_run_logs(run_log_list: list):
    """Create run_logs with List of Dict"""
    with db.atomic():
        RunLog.insert_many(run_log_list).execute()
    return


# Update For delayed Insert
def update_llm_module_version(llm_module_version_uuid: str, status: str):
    """Update the status of the given LLM module version."""
    return (
        LLMModuleVersion.update(status=status)
        .where(LLMModuleVersion.uuid == llm_module_version_uuid)
        .execute()
    )


# Select all
def list_llm_modules() -> List[Dict]:
    """List all LLM modules."""
    response: List[LLMModule] = list(LLMModule.select())
    return [model_to_dict(x) for x in response]


def list_llm_module_versions(llm_module_uuid: str) -> List[Dict]:
    """List all LLM module versions for the given LLM module."""
    response: List[LLMModuleVersion] = list(
        LLMModuleVersion.select().where(
            LLMModuleVersion.llm_module_uuid == llm_module_uuid
        )
    )
    return [model_to_dict(x) for x in response]


def list_prompts(llm_module_version_uuid: str) -> List[Dict]:
    """List all prompts for the given LLM module version."""
    response: List[Prompt] = list(
        Prompt.select()
        .where(Prompt.version_uuid == llm_module_version_uuid)
        .order_by(Prompt.step)
    )
    return [model_to_dict(x) for x in response]


def list_samples():
    """List all samples"""
    response = list(SampleInputs.select())
    return [x.__data__ for x in response]


def list_run_logs(llm_module_version_uuid: str) -> List[RunLog]:
    """List all run logs for the given LLM module version."""
    response: List[RunLog] = list(
        RunLog.select().where(RunLog.version_uuid == llm_module_version_uuid)
    )
    return [model_to_dict(x) for x in response]


# Select one
def get_llm_module_uuid(llm_module_name: str) -> Dict:
    """Get uuid of llm module by name"""
    try:
        response = LLMModule.get(LLMModule.name == llm_module_name)
        return model_to_dict(response)
    except:
        return None


def get_sample_input(sample_name: str) -> Dict:
    """Get sample input from local DB"""
    try:
        response = SampleInputs.get(SampleInputs.name == sample_name)
<<<<<<< HEAD
        response = model_to_dict(response)
        response['contents'] = json.loads(response['contents'])
        
        return response
=======
        sample = model_to_dict(response)
        # sample["contents"] = json.loads(sample["contents"])
        return sample
>>>>>>> 93a3c84c
    except:
        return None


def get_latest_version_prompts(llm_module_name: str) -> Tuple[List[Prompt], str]:
    try:
        with db.atomic():
            latest_run_log: RunLog = (
                RunLog.select()
                .join(LLMModuleVersion)
                .where(
                    LLMModuleVersion.llm_module_uuid
                    == LLMModule.get(LLMModule.name == llm_module_name).uuid
                )
                .order_by(RunLog.created_at.desc())
                .get()
            )

            prompts: List[Prompt] = (
                Prompt.select()
                .where(Prompt.version_uuid == latest_run_log.version_uuid)
                .order_by(Prompt.step.asc())
            )

            version: LLMModuleVersion = (
                LLMModuleVersion.select(LLMModuleVersion.model)
                .where(LLMModuleVersion.uuid == latest_run_log.version_uuid)
                .get()
            )

            return prompts, version.model, version.uuid

    except Exception as e:
        return None, None, None


def get_deployed_prompts(llm_module_name: str) -> Tuple[List[DeployedPrompt], str]:
    try:
        with db.atomic():
            versions: List[DeployedLLMModuleVersion] = (
                DeployedLLMModuleVersion.select()
                .join(DeployedLLMModule)
                .where(
                    DeployedLLMModuleVersion.llm_module_uuid
                    == DeployedLLMModule.get(
                        DeployedLLMModule.name == llm_module_name
                    ).uuid
                )
                .get()
            )
            prompts: List[DeployedPrompt] = (
                DeployedPrompt.select()
                .where(
                    DeployedPrompt.version_uuid.in_(
                        [version.uuid for version in versions]
                    )
                )
                .order_by(DeployedPrompt.step.asc())
            )
        # select version by ratio
        selected_version = select_version([version.__data__ for version in versions])
        selected_prompts = list(
            filter(
                lambda prompt: prompt.version_uuid == selected_version["uuid"], prompts
            )
        )

        return selected_prompts, selected_version["model"], selected_version["uuid"]
    except Exception:
        return None, None, None


# Update
def update_is_deployment_llm_module(llm_module_uuid: str, is_deployment: bool):
    """Update the name of the given LLM module."""
    return (
        LLMModule.update(is_deployment=is_deployment)
        .where(LLMModule.uuid == llm_module_uuid)
        .execute()
    )


def update_local_usage_llm_module(llm_module_uuid: str, local_usage: bool):
    """Update the name of the given LLM module."""
    return (
        LLMModule.update(local_usage=local_usage)
        .where(LLMModule.uuid == llm_module_uuid)
        .execute()
    )


def update_local_usage_llm_module_by_name(llm_module_name: str, local_usage: bool):
    """Update the name of the given LLM module."""
    return (
        LLMModule.update(local_usage=local_usage)
        .where(LLMModule.name == llm_module_name)
        .execute()
    )


def hide_llm_module_not_in_code(local_llm_module_list: list):
    return (
        LLMModule.update(local_usage=False)
        .where(LLMModule.name.not_in(local_llm_module_list))
        .execute()
    )


async def update_deployed_cache(project_status: dict):
    """Update Deployed Prompts Cache"""
    # TODO: 효율적으로 수정
    # 현재는 delete all & insert all
    llm_modules = project_status["llm_modules"]
    llm_module_versions = project_status["llm_module_versions"]
    for version in llm_module_versions:
        if version["is_published"] is True:
            version["ratio"] = 1.0
    prompts = project_status["prompts"]

    with db.atomic():
        DeployedLLMModule.delete().execute()
        DeployedLLMModule.insert_many(llm_modules).execute()
        DeployedLLMModuleVersion.insert_many(llm_module_versions).execute()
        DeployedPrompt.insert_many(prompts).execute()
    return


def update_samples(samples: list[dict]):
    """Update samples"""
    for sample in samples:
<<<<<<< HEAD
        sample['contents'] = json.dumps(sample['contents'])
        
=======
        sample["contents"] = json.dumps(sample["contents"])

>>>>>>> 93a3c84c
    with db.atomic():
        SampleInputs.delete().execute()
        SampleInputs.insert_many(samples).execute()
    return


def find_ancestor_version(llm_module_version_uuid: str):
    """Find ancestor version"""

    # get all versions
    response = list(LLMModuleVersion.select())
    versions = [x.__data__ for x in response]

    # find ancestor version

    # find target version
    target = [
        version for version in versions if version["uuid"] == llm_module_version_uuid
    ][0]
    return _find_ancestor(target, versions)


def find_ancestor_versions():
    """find ancestor versions for each versions in input"""
    # get all versions
    response = list(LLMModuleVersion.select())
    versions = [x.__data__ for x in response]

    targets = [
        version
        for version in versions
        if version["status"] == LLMModuleVersionStatus.CANDIDATE.value
        and version["is_published"] is False
    ]

    targets_with_real_ancestor = [
        find_ancestor_version(target, versions) for target in targets
    ]
    return targets_with_real_ancestor


def _find_ancestor(target: dict, versions: list[dict]):
    ancestor = None
    temp = target
    if target["from_uuid"] is None:
        ancestor = None
    else:
        while temp["from_uuid"] is not None:
            new_temp = [
                version for version in versions if version["uuid"] == temp["from_uuid"]
            ][0]
            if new_temp["is_published"]:
                ancestor = new_temp
                break
            else:
                temp = new_temp

    target["from_uuid"] = ancestor["uuid"] if ancestor is not None else None
    return target<|MERGE_RESOLUTION|>--- conflicted
+++ resolved
@@ -162,16 +162,9 @@
     """Get sample input from local DB"""
     try:
         response = SampleInputs.get(SampleInputs.name == sample_name)
-<<<<<<< HEAD
-        response = model_to_dict(response)
-        response['contents'] = json.loads(response['contents'])
-        
-        return response
-=======
         sample = model_to_dict(response)
         # sample["contents"] = json.loads(sample["contents"])
         return sample
->>>>>>> 93a3c84c
     except:
         return None
 
@@ -302,13 +295,8 @@
 def update_samples(samples: list[dict]):
     """Update samples"""
     for sample in samples:
-<<<<<<< HEAD
         sample['contents'] = json.dumps(sample['contents'])
         
-=======
-        sample["contents"] = json.dumps(sample["contents"])
-
->>>>>>> 93a3c84c
     with db.atomic():
         SampleInputs.delete().execute()
         SampleInputs.insert_many(samples).execute()
