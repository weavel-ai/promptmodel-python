--- conflicted
+++ resolved
@@ -7,17 +7,13 @@
 
 from promptmodel.types.enums import ParsingType, get_pattern_by_type
 from promptmodel.utils import logger
-<<<<<<< HEAD
 from promptmodel.utils.output_utils import convert_str_to_type, update_dict
 from promptmodel.utils.token_counting import (
     num_tokens_for_messages_for_each,
     num_tokens_from_functions_input,
 )
 from promptmodel.types.response import LLMStreamResponse, ModelResponse
-=======
-from promptmodel.utils.output_utils import convert_str_to_type
-from promptmodel.utils.types import LLMStreamResponse, ModelResponse
->>>>>>> 8d7d5124
+
 
 load_dotenv()
 
@@ -101,7 +97,7 @@
         """Parse & stream output from openai chat completion."""
         _model = model or self._model
         raw_output = ""
-<<<<<<< HEAD
+        
         # Truncate the output if it is too long
         # truncate messages to make length <= model's max length
         token_per_functions = num_tokens_from_functions_input(
@@ -121,71 +117,41 @@
                 token_limit_exceeded -= token_per_messages[1]
                 del messages[1]
                 del token_per_messages[1]
-
+        stream = False if model == "HCX-002" else True
         response: AsyncGenerator[ModelResponse, None] = await acompletion(
-=======
-        stream = False if model == "HCX-002" else True
-        response: ModelResponse = await acompletion(
->>>>>>> 8d7d5124
             model=_model,
             messages=[
                 message.model_dump(exclude_none=True)
                 for message in self.__validate_openai_messages(messages)
             ],
-<<<<<<< HEAD
-            stream=True,
+            stream=stream,
             functions=functions,
             tools=tools,
         )
-
-        async for chunk in response:
-            yield_api_response_with_fc = False
-            if getattr(chunk.choices[0].delta, "function_call", None) is not None:
-                yield LLMStreamResponse(
-                    api_response=chunk,
-                    function_call=chunk.choices[0].delta.function_call,
-                )
-                yield_api_response_with_fc = True
-
-            if getattr(chunk.choices[0].delta, "tool_calls", None) is not None:
-                yield LLMStreamResponse(
-                    api_response=chunk,
-                    tool_calls=chunk.choices[0].delta.tool_calls,
-                )
-                yield_api_response_with_fc = True
-
-            if getattr(chunk.choices[0].delta, "content", None) is not None:
-                raw_output += chunk.choices[0].delta.content
-                yield LLMStreamResponse(
-                    api_response=chunk if not yield_api_response_with_fc else None,
-                    raw_output=chunk.choices[0].delta.content,
-                )
-=======
-            stream=stream,
-        )
         if not stream:
-            print(response)
             yield LLMStreamResponse(
-                raw_output=response["choices"][0]["message"]["content"]
+                raw_output=response.choices[0].message.content
             )
         else:
             async for chunk in response:
-                print(chunk)
-                if "content" in chunk["choices"][0]["delta"]:
-                    stream_value = chunk["choices"][0]["delta"]["content"]
-                    if stream_value is not None:
-                        raw_output += stream_value  # append raw output
-                        yield LLMStreamResponse(
-                            raw_output=stream_value
-                        )  # return raw output
-        # parsing
-        if parsing_type:
-            parsing_pattern: Dict[str, str] = get_pattern_by_type(parsing_type)
-            whole_pattern = parsing_pattern["whole"]
-            parsed_results = re.findall(whole_pattern, raw_output, flags=re.DOTALL)
-            for parsed_result in parsed_results:
-                key = parsed_result[0]
-                type_str = parsed_result[1]
-                value = convert_str_to_type(parsed_result[2], type_str)
-                yield LLMStreamResponse(parsed_outputs={key: value})
->>>>>>> 8d7d5124
+                yield_api_response_with_fc = False
+                if getattr(chunk.choices[0].delta, "function_call", None) is not None:
+                    yield LLMStreamResponse(
+                        api_response=chunk,
+                        function_call=chunk.choices[0].delta.function_call,
+                    )
+                    yield_api_response_with_fc = True
+
+                if getattr(chunk.choices[0].delta, "tool_calls", None) is not None:
+                    yield LLMStreamResponse(
+                        api_response=chunk,
+                        tool_calls=chunk.choices[0].delta.tool_calls,
+                    )
+                    yield_api_response_with_fc = True
+
+                if getattr(chunk.choices[0].delta, "content", None) is not None:
+                    raw_output += chunk.choices[0].delta.content
+                    yield LLMStreamResponse(
+                        api_response=chunk if not yield_api_response_with_fc else None,
+                        raw_output=chunk.choices[0].delta.content,
+                    )
