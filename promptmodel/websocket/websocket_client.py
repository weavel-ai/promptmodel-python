--- conflicted
+++ resolved
@@ -243,8 +243,7 @@
                         data.update(response)
                         logger.debug(f"Sent response: {data}")
                         await ws.send(json.dumps(data, cls=CustomJSONEncoder))
-<<<<<<< HEAD
-                    
+
                     model = message['model']
                     prompts = message['prompts']
                     parsing_type = message['parsing_type']
@@ -278,13 +277,6 @@
                             await ws.send(json.dumps(data, cls=CustomJSONEncoder))
                             return
                     
-=======
-
-                    model = message["model"]
-                    prompts = message["prompts"]
-                    parsing_type = message["parsing_type"]
-
->>>>>>> 93a3c84c
                     if sample_input:
                         messages_for_run = [
                             {
