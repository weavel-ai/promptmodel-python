--- conflicted
+++ resolved
@@ -260,7 +260,6 @@
     local_db_llm_module_list: list = list_llm_modules()  # {"name", "uuid"}
 
     for changelog in changelogs:
-<<<<<<< HEAD
         level:int = changelog['level']
         logs = changelog['logs']
         if level == 1:
@@ -384,129 +383,3 @@
         return local_db_llm_module_list
     else:
         pass
-=======
-        level: int = changelog["level"]
-        action: str = changelog["changelog"]["action"]
-        # table:str = changelog['changelog']['object']
-        uuid_list: list = changelog["changelog"]["identifiers"]
-        if level == 1:
-            if action == ChangeLogAction.ADD.value:
-                llm_module_list = [
-                    x for x in project_status["llm_modules"] if x["uuid"] in uuid_list
-                ]
-                for llm_module in llm_module_list:
-                    local_db_llm_module_name_list = [
-                        x["name"] for x in local_db_llm_module_list
-                    ]
-
-                    if llm_module["name"] not in local_db_llm_module_name_list:
-                        # IF llm_module not in Local DB
-                        if llm_module["name"] in local_code_llm_module_name_list:
-                            # IF llm_module in Local Code
-                            llm_module["local_usage"] = True
-                            llm_module["is_deployment"] = True
-                            create_llm_modules([llm_module])
-                        else:
-                            llm_module["local_usage"] = False
-                            llm_module["is_deployment"] = True
-                            create_llm_modules([llm_module])
-                    else:
-                        local_db_llm_module = [
-                            x
-                            for x in local_db_llm_module_list
-                            if x["name"] == llm_module["name"]
-                        ][0]
-                        if local_db_llm_module["is_deployment"] is False:
-                            print(
-                                "Creation of llm_module with identical name was detected in local & deployment."
-                            )
-                            check_same = inquirer.confirm(
-                                message="Are they same llm_module? [y/n]", default=False
-                            ).execute()
-                            if not check_same:
-                                print(
-                                    f"Please rename local llm_module {llm_module['name']} to continue"
-                                )
-                                return False
-                            update_is_deployment_llm_module(
-                                local_db_llm_module["uuid"], is_deployment=True
-                            )
-            else:
-                # TODO: add code DELETE, CHANGE, FIX later
-                pass
-            previous_version_levels = changelog["previous_version"].split(".")
-            current_version_levels = [
-                str(int(previous_version_levels[0]) + 1),
-                "0",
-                "0",
-            ]
-            current_version = ".".join(current_version_levels)
-        elif level == 2:
-            if action == ChangeLogAction.ADD.value:
-                # find llm_module_version in project_status['llm_module_versions'] where uuid in uuid_list
-                llm_module_version_list = [
-                    x
-                    for x in project_status["llm_module_versions"]
-                    if x["uuid"] in uuid_list
-                ]
-                # check if llm_module_version['name'] is in local_code_llm_module_list
-                llm_module_version_list_to_update = [
-                    x
-                    for x in llm_module_version_list
-                    if x["name"] in local_code_llm_module_name_list
-                ]
-                update_uuid_list = [
-                    x["uuid"] for x in llm_module_version_list_to_update
-                ]
-
-                # find prompts and run_logs to update
-                prompts_to_update = [
-                    x
-                    for x in project_status["prompts"]
-                    if x["version_uuid"] in update_uuid_list
-                ]
-                run_logs_to_update = [
-                    x
-                    for x in project_status["run_logs"]
-                    if x["version_uuid"] in update_uuid_list
-                ]
-
-                for llm_module_version in llm_module_version_list_to_update:
-                    llm_module_version["candidate_version"] = llm_module_version[
-                        "version"
-                    ]
-                    del llm_module_version["version"]
-                    llm_module_version[
-                        "status"
-                    ] = LLMModuleVersionStatus.CANDIDATE.value
-
-                create_llm_module_versions(llm_module_version_list_to_update)
-                create_prompts(prompts_to_update)
-                create_run_logs(run_logs_to_update)
-
-                local_db_llm_module_list += [
-                    {"name": x["name"], "uuid": x["uuid"]}
-                    for x in llm_module_version_list_to_update
-                ]
-            else:
-                pass
-            previous_version_levels = changelog["previous_version"].split(".")
-            current_version_levels = [
-                previous_version_levels[0],
-                str(int(previous_version_levels[1]) + 1),
-                "0",
-            ]
-            current_version = ".".join(current_version_levels)
-        else:
-            pass
-            previous_version_levels = changelog["previous_version"].split(".")
-            current_version_levels = [
-                previous_version_levels[0],
-                previous_version_levels[1],
-                str(int(previous_version_levels[2]) + 1),
-            ]
-            current_version = ".".join(current_version_levels)
-
-        upsert_config({"project_version": current_version}, section="dev_branch")
-    return True
->>>>>>> cd6b0e34
