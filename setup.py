--- conflicted
+++ resolved
@@ -29,12 +29,8 @@
         "cryptography",
         "pyyaml",
         "InquirerPy",
-<<<<<<< HEAD
-        "litellm",
-=======
         # "litellm==0.13.2",
         "litellm@git+https://github.com/weavel-ai/litellm.git@llms_add_clova_support",
->>>>>>> 8d7d5124
         "python-dotenv",
         "websockets",
         "termcolor",
